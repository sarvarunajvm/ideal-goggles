"""Unit tests for configuration API endpoints."""

import tempfile
from datetime import datetime
from pathlib import Path
from unittest.mock import patch

import pytest
from fastapi import HTTPException, status

from src.api.config import (
    ConfigurationResponse,
    UpdateConfigRequest,
    UpdateRootsRequest,
    _get_config_defaults,
    _get_config_from_db,
    _parse_boolean_setting,
    _parse_int_setting,
    _parse_json_setting,
    _parse_setting_value,
    _update_config_in_db,
    get_configuration,
    get_default_configuration,
    remove_root_folder,
    reset_configuration,
    update_configuration,
    update_root_folders,
)
from src.db.connection import DatabaseManager


@pytest.fixture
def db_manager():
    """Create a temporary database for testing."""
    with tempfile.TemporaryDirectory() as temp_dir:
        db_path = Path(temp_dir) / "test.db"
        manager = DatabaseManager(str(db_path))
        yield manager


@pytest.fixture
def mock_db_manager(db_manager):
    """Mock the get_database_manager function."""
    with patch("src.api.config.get_database_manager") as mock:
        mock.return_value = db_manager
        yield mock


@pytest.fixture
def temp_test_dir():
    """Create a temporary directory for testing root paths."""
    with tempfile.TemporaryDirectory() as temp_dir:
        yield temp_dir


class TestConfigurationResponse:
    """Test ConfigurationResponse model."""

    def test_configuration_response_creation(self):
        """Test creating ConfigurationResponse."""
        response = ConfigurationResponse(
            roots=["/path/to/photos"],
<<<<<<< HEAD
            ocr_languages=["eng", "tam"],
=======
>>>>>>> 3cc24e08
            face_search_enabled=True,
            semantic_search_enabled=True,
            batch_size=50,
            thumbnail_size="medium",
            index_version="1",
        )

        assert response.roots == ["/path/to/photos"]
<<<<<<< HEAD
        assert response.ocr_languages == ["eng", "tam"]
=======
>>>>>>> 3cc24e08
        assert response.face_search_enabled is True
        assert response.semantic_search_enabled is True
        assert response.batch_size == 50
        assert response.thumbnail_size == "medium"
        assert response.index_version == "1"


class TestUpdateRootsRequest:
    """Test UpdateRootsRequest validation."""

    def test_valid_update_roots_request(self, temp_test_dir):
        """Test valid root folder update request."""
        request = UpdateRootsRequest(roots=[temp_test_dir])
        assert len(request.roots) == 1
        assert Path(request.roots[0]).is_absolute()

    def test_roots_validation_empty_string(self):
        """Test roots validation rejects empty string."""
        with pytest.raises(ValueError, match="Path cannot be empty"):
            UpdateRootsRequest(roots=[""])

    def test_roots_validation_whitespace_only(self):
        """Test roots validation rejects whitespace-only string."""
        with pytest.raises(ValueError, match="Path cannot be empty"):
            UpdateRootsRequest(roots=["   "])

    def test_roots_validation_nonexistent_path(self):
        """Test roots validation rejects nonexistent path."""
        with pytest.raises(ValueError, match="Path does not exist"):
            UpdateRootsRequest(roots=["/nonexistent/path/that/does/not/exist"])

    def test_roots_validation_not_directory(self, temp_test_dir):
        """Test roots validation rejects non-directory path."""
        # Create a file
        test_file = Path(temp_test_dir) / "test.txt"
        test_file.write_text("test")

        with pytest.raises(ValueError, match="Path is not a directory"):
            UpdateRootsRequest(roots=[str(test_file)])

    def test_roots_validation_expands_home_directory(self, temp_test_dir):
        """Test roots validation expands home directory."""
        with patch("pathlib.Path.expanduser") as mock_expand:
            mock_expand.return_value = Path(temp_test_dir)
            request = UpdateRootsRequest(roots=["~/test"])
            assert Path(request.roots[0]).is_absolute()

    def test_roots_validation_multiple_paths(self, temp_test_dir):
        """Test roots validation with multiple valid paths."""
        # Create subdirectories
        subdir1 = Path(temp_test_dir) / "dir1"
        subdir2 = Path(temp_test_dir) / "dir2"
        subdir1.mkdir()
        subdir2.mkdir()

        request = UpdateRootsRequest(roots=[str(subdir1), str(subdir2)])
        assert len(request.roots) == 2


class TestUpdateConfigRequest:
    """Test UpdateConfigRequest validation."""

    def test_valid_update_config_request_all_fields(self):
        """Test valid config update request with all fields."""
        request = UpdateConfigRequest(
            face_search_enabled=True,
            semantic_search_enabled=True,
            batch_size=100,
            thumbnail_size="large",
            thumbnail_quality=90,
        )

        assert request.face_search_enabled is True
        assert request.semantic_search_enabled is True
        assert request.batch_size == 100
        assert request.thumbnail_size == "large"
        assert request.thumbnail_quality == 90

    def test_valid_update_config_request_partial_fields(self):
        """Test valid config update request with partial fields."""
        request = UpdateConfigRequest(batch_size=75)

        assert request.face_search_enabled is None
        assert request.semantic_search_enabled is None
        assert request.batch_size == 75

<<<<<<< HEAD
    @pytest.mark.skip(reason="UpdateConfigRequest doesn't have ocr_languages field")
    def test_ocr_languages_validation_valid(self):
        """Test OCR languages validation with valid languages."""
        request = UpdateConfigRequest(ocr_languages=["eng", "tam"])
        assert request.ocr_languages == ["eng", "tam"]

    @pytest.mark.skip(reason="UpdateConfigRequest doesn't have ocr_languages field")
    def test_ocr_languages_validation_invalid(self):
        """Test OCR languages validation rejects invalid language."""
        with pytest.raises(ValueError, match="Unsupported OCR language"):
            UpdateConfigRequest(ocr_languages=["eng", "invalid"])

    @pytest.mark.skip(reason="UpdateConfigRequest doesn't have ocr_languages field")
    def test_ocr_languages_validation_none_allowed(self):
        """Test OCR languages validation allows None."""
        request = UpdateConfigRequest(ocr_languages=None)
        assert request.ocr_languages is None

=======
>>>>>>> 3cc24e08
    def test_batch_size_validation_minimum(self):
        """Test batch_size validation enforces minimum."""
        with pytest.raises(ValueError):
            UpdateConfigRequest(batch_size=0)

    def test_batch_size_validation_maximum(self):
        """Test batch_size validation enforces maximum."""
        with pytest.raises(ValueError):
            UpdateConfigRequest(batch_size=501)

    def test_batch_size_validation_valid_range(self):
        """Test batch_size validation accepts valid range."""
        request = UpdateConfigRequest(batch_size=250)
        assert request.batch_size == 250

    def test_thumbnail_quality_validation_minimum(self):
        """Test thumbnail_quality validation enforces minimum."""
        with pytest.raises(ValueError):
            UpdateConfigRequest(thumbnail_quality=49)

    def test_thumbnail_quality_validation_maximum(self):
        """Test thumbnail_quality validation enforces maximum."""
        with pytest.raises(ValueError):
            UpdateConfigRequest(thumbnail_quality=101)

    def test_thumbnail_quality_validation_valid_range(self):
        """Test thumbnail_quality validation accepts valid range."""
        request = UpdateConfigRequest(thumbnail_quality=85)
        assert request.thumbnail_quality == 85


class TestParsingHelpers:
    """Test parsing helper functions."""

    def test_parse_json_setting_valid(self):
        """Test parsing valid JSON setting."""
        result = _parse_json_setting("roots", '["path1", "path2"]')
        assert result == ["path1", "path2"]

    def test_parse_json_setting_invalid_with_fallback(self):
        """Test parsing invalid JSON with fallback."""
        result = _parse_json_setting("roots", "not valid json")
        assert result == []

    def test_parse_boolean_setting_true_values(self):
        """Test parsing boolean true values."""
        assert _parse_boolean_setting("true") is True
        assert _parse_boolean_setting("True") is True
        assert _parse_boolean_setting("1") is True
        assert _parse_boolean_setting("yes") is True

    def test_parse_boolean_setting_false_values(self):
        """Test parsing boolean false values."""
        assert _parse_boolean_setting("false") is False
        assert _parse_boolean_setting("False") is False
        assert _parse_boolean_setting("0") is False
        assert _parse_boolean_setting("no") is False

    def test_parse_int_setting_valid(self):
        """Test parsing valid integer setting."""
        result = _parse_int_setting("thumbnail_quality", "85")
        assert result == 85

    def test_parse_int_setting_invalid_with_fallback(self):
        """Test parsing invalid integer with fallback."""
        result = _parse_int_setting("thumbnail_quality", "not a number")
        assert result == 85

    def test_parse_int_setting_custom_fallback(self):
        """Test parsing integer with custom fallback."""
        result = _parse_int_setting("unknown_key", "invalid")
        assert result == 0

    def test_parse_setting_value_json_types(self):
        """Test parsing JSON types."""
        result = _parse_setting_value("roots", '["path1"]')
        assert result == ["path1"]

    def test_parse_setting_value_boolean_type(self):
        """Test parsing boolean type."""
        result = _parse_setting_value("face_search_enabled", "true")
        assert result is True

    def test_parse_setting_value_int_type(self):
        """Test parsing integer type."""
        result = _parse_setting_value("thumbnail_quality", "90")
        assert result == 90

    def test_parse_setting_value_string_type(self):
        """Test parsing string type."""
        result = _parse_setting_value("thumbnail_size", "medium")
        assert result == "medium"


class TestGetConfigDefaults:
    """Test _get_config_defaults function."""

    def test_get_config_defaults_structure(self):
        """Test default configuration structure."""
        defaults = _get_config_defaults()

        assert "roots" in defaults
        assert "face_search_enabled" in defaults
        assert "semantic_search_enabled" in defaults
        assert "batch_size" in defaults
        assert "thumbnail_size" in defaults
        assert "thumbnail_quality" in defaults
        assert "index_version" in defaults

    def test_get_config_defaults_values(self):
        """Test default configuration values."""
        defaults = _get_config_defaults()

        assert isinstance(defaults["roots"], list)
        assert defaults["face_search_enabled"] is False
        assert defaults["semantic_search_enabled"] is True
        assert defaults["batch_size"] == 50
        assert defaults["thumbnail_size"] == "medium"
        assert defaults["thumbnail_quality"] == 85
        assert defaults["index_version"] == "1"


class TestGetConfigFromDb:
    """Test _get_config_from_db function."""

    def test_get_config_from_db_empty(self, db_manager):
        """Test getting config from empty database."""
        config = _get_config_from_db(db_manager)

        # Should return defaults
        assert isinstance(config["roots"], list)
        assert config["face_search_enabled"] is False
        assert config["semantic_search_enabled"] is True

    def test_get_config_from_db_with_data(self, db_manager):
        """Test getting config from database with data."""
        # Insert test settings
        import time

        current_time = int(time.time())
        db_manager.execute_update(
            "INSERT INTO settings (key, value, updated_at) VALUES (?, ?, ?)",
            ("roots", '["path1", "path2"]', current_time),
        )
        db_manager.execute_update(
            "INSERT INTO settings (key, value, updated_at) VALUES (?, ?, ?)",
            ("face_search_enabled", "true", current_time),
        )
        db_manager.execute_update(
            "INSERT INTO settings (key, value, updated_at) VALUES (?, ?, ?)",
            ("batch_size", "100", current_time),
        )

        config = _get_config_from_db(db_manager)

        assert config["roots"] == ["path1", "path2"]
        assert config["face_search_enabled"] is True

    def test_get_config_from_db_applies_defaults(self, db_manager):
        """Test that missing settings get default values."""
        # Insert only one setting
        import time

        current_time = int(time.time())
        db_manager.execute_update(
            "INSERT INTO settings (key, value, updated_at) VALUES (?, ?, ?)",
            ("batch_size", "75", current_time),
        )

        config = _get_config_from_db(db_manager)

        # Should have the set value
        assert config["batch_size"] == 75
        # Should also have defaults for other settings
        assert isinstance(config["roots"], list)
        assert config["face_search_enabled"] is False

    def test_get_config_from_db_database_error(self, db_manager):
        """Test handling database error."""
        # Mock execute_query to raise an error
        original_execute_query = db_manager.execute_query

        def mock_execute_query(query, params=None):
            if "settings" in query:
                error_msg = "Database error"
                raise Exception(error_msg)
            return original_execute_query(query, params)

        db_manager.execute_query = mock_execute_query

        config = _get_config_from_db(db_manager)

        # Should return defaults on error
        assert isinstance(config["roots"], list)
        assert config["face_search_enabled"] is False


class TestUpdateConfigInDb:
    """Test _update_config_in_db function."""

    def test_update_config_in_db_list_value(self, db_manager):
        """Test updating config with list value."""
        _update_config_in_db(db_manager, "roots", ["/path1", "/path2"])

        rows = db_manager.execute_query(
            "SELECT value FROM settings WHERE key = ?", ("roots",)
        )
        assert len(rows) == 1
        assert '"/path1"' in rows[0][0]

    def test_update_config_in_db_boolean_value(self, db_manager):
        """Test updating config with boolean value."""
        _update_config_in_db(db_manager, "face_search_enabled", value=True)

        rows = db_manager.execute_query(
            "SELECT value FROM settings WHERE key = ?", ("face_search_enabled",)
        )
        assert len(rows) == 1
        assert rows[0][0] == "true"

        _update_config_in_db(db_manager, "face_search_enabled", value=False)

        rows = db_manager.execute_query(
            "SELECT value FROM settings WHERE key = ?", ("face_search_enabled",)
        )
        assert rows[0][0] == "false"

    def test_update_config_in_db_string_value(self, db_manager):
        """Test updating config with string value."""
        _update_config_in_db(db_manager, "thumbnail_size", "large")

        rows = db_manager.execute_query(
            "SELECT value FROM settings WHERE key = ?", ("thumbnail_size",)
        )
        assert len(rows) == 1
        assert rows[0][0] == "large"

    def test_update_config_in_db_int_value(self, db_manager):
        """Test updating config with integer value."""
        _update_config_in_db(db_manager, "batch_size", 100)

        rows = db_manager.execute_query(
            "SELECT value FROM settings WHERE key = ?", ("batch_size",)
        )
        assert len(rows) == 1
        assert rows[0][0] == "100"

    def test_update_config_in_db_replaces_existing(self, db_manager):
        """Test that updating existing config replaces value."""
        _update_config_in_db(db_manager, "batch_size", 50)
        _update_config_in_db(db_manager, "batch_size", 100)

        rows = db_manager.execute_query(
            "SELECT value FROM settings WHERE key = ?", ("batch_size",)
        )
        assert len(rows) == 1
        assert rows[0][0] == "100"


@pytest.mark.asyncio
class TestGetConfiguration:
    """Test get_configuration endpoint."""

    async def test_get_configuration_success(self, mock_db_manager, db_manager):
        """Test getting configuration successfully."""
        import time

        # Insert test settings
        db_manager.execute_update(
            "INSERT INTO settings (key, value, updated_at) VALUES (?, ?, ?)",
            ("roots", '["path1"]', time.time()),
        )
        db_manager.execute_update(
            "INSERT INTO settings (key, value, updated_at) VALUES (?, ?, ?)",
            ("face_search_enabled", "true", time.time()),
        )

        result = await get_configuration()

        assert isinstance(result, ConfigurationResponse)
        assert result.roots == ["path1"]
        assert result.face_search_enabled is True
        assert result.semantic_search_enabled is True  # default

    async def test_get_configuration_with_defaults(self, mock_db_manager):
        """Test getting configuration returns defaults when no data."""
        result = await get_configuration()

        assert isinstance(result.roots, list)
        assert result.face_search_enabled is False
        assert result.semantic_search_enabled is True
        assert result.batch_size == 50
        assert result.thumbnail_size == "medium"
        assert result.index_version == "1"

    async def test_get_configuration_database_error(self, mock_db_manager, db_manager):
        """Test handling database error when getting configuration returns defaults."""

        # Mock execute_query to raise an exception
        def mock_execute_query(query, params=None):
            error_msg = "Database error"
            raise RuntimeError(error_msg)

        db_manager.execute_query = mock_execute_query

        # Should return defaults instead of raising an exception
        result = await get_configuration()

        assert isinstance(result, ConfigurationResponse)
        assert isinstance(result.roots, list)
        assert result.face_search_enabled is False
        assert result.semantic_search_enabled is True


@pytest.mark.asyncio
class TestUpdateRootFolders:
    """Test update_root_folders endpoint."""

    async def test_update_root_folders_success(
        self, mock_db_manager, db_manager, temp_test_dir
    ):
        """Test updating root folders successfully."""
        request = UpdateRootsRequest(roots=[temp_test_dir])
        result = await update_root_folders(request)

        assert "message" in result
        assert "roots" in result
        assert len(result["roots"]) == 1
        assert Path(result["roots"][0]).is_absolute()

        # Verify in database
        config = _get_config_from_db(db_manager)
        assert len(config["roots"]) == 1

    async def test_update_root_folders_multiple(
        self, mock_db_manager, db_manager, temp_test_dir
    ):
        """Test updating with multiple root folders."""
        subdir1 = Path(temp_test_dir) / "dir1"
        subdir2 = Path(temp_test_dir) / "dir2"
        subdir1.mkdir()
        subdir2.mkdir()

        request = UpdateRootsRequest(roots=[str(subdir1), str(subdir2)])
        result = await update_root_folders(request)

        assert len(result["roots"]) == 2

    async def test_update_root_folders_validation_error(self, mock_db_manager):
        """Test handling validation error."""
        # Validation happens during request creation, so we expect a ValueError
        with pytest.raises(ValueError, match="does not exist"):
            UpdateRootsRequest(roots=["/nonexistent/path"])


@pytest.mark.asyncio
class TestUpdateConfiguration:
    """Test update_configuration endpoint."""

    async def test_update_configuration_single_field(self, mock_db_manager, db_manager):
        """Test updating single configuration field."""
        request = UpdateConfigRequest(batch_size=75)
        result = await update_configuration(request)

        assert "message" in result
        assert "updated_fields" in result
        assert "batch_size" in result["updated_fields"]
        # batch_size is parsed as int by _get_config_from_db
        assert result["configuration"]["batch_size"] == 75

    async def test_update_configuration_multiple_fields(
        self, mock_db_manager, db_manager
    ):
        """Test updating multiple configuration fields."""
        request = UpdateConfigRequest(
            face_search_enabled=True,
            semantic_search_enabled=False,
            batch_size=100,
            thumbnail_size="large",
        )
        result = await update_configuration(request)

        assert len(result["updated_fields"]) == 4
        assert "face_search_enabled" in result["updated_fields"]
        assert "batch_size" in result["updated_fields"]

        # Verify in database
        config = _get_config_from_db(db_manager)
        assert config["face_search_enabled"] is True
        # batch_size is parsed as int by _get_config_from_db
        assert config["batch_size"] == 100

    async def test_update_configuration_thumbnail_quality(
        self, mock_db_manager, db_manager
    ):
        """Test updating thumbnail quality."""
        request = UpdateConfigRequest(thumbnail_quality=95)
        result = await update_configuration(request)

        assert "thumbnail_quality" in result["updated_fields"]

    async def test_update_configuration_no_fields(self, mock_db_manager):
        """Test updating with no fields provided."""
        request = UpdateConfigRequest()

        with pytest.raises(HTTPException) as exc_info:
            await update_configuration(request)

        assert exc_info.value.status_code == status.HTTP_400_BAD_REQUEST
        assert "No configuration fields provided" in exc_info.value.detail

    async def test_update_configuration_database_error(
        self, mock_db_manager, db_manager
    ):
        """Test handling database error during update."""

        # Mock execute_update to raise an exception
        def mock_execute_update(query, params):
            error_msg = "Database error"
            raise Exception(error_msg)

        db_manager.execute_update = mock_execute_update

        request = UpdateConfigRequest(batch_size=75)

        with pytest.raises(HTTPException) as exc_info:
            await update_configuration(request)

        assert exc_info.value.status_code == status.HTTP_500_INTERNAL_SERVER_ERROR
        assert "Failed to update configuration" in exc_info.value.detail


@pytest.mark.asyncio
class TestGetDefaultConfiguration:
    """Test get_default_configuration endpoint."""

    async def test_get_default_configuration(self):
        """Test getting default configuration."""
        result = await get_default_configuration()

        assert result["roots"] == []
        assert result["face_search_enabled"] is False
        assert result["semantic_search_enabled"] is True
        assert result["batch_size"] == 50
        assert result["thumbnail_size"] == "medium"
        assert result["thumbnail_quality"] == 85
        assert result["index_version"] == "1"
        assert "supported_image_formats" in result
        assert "thumbnail_size_options" in result
        assert "max_batch_size" in result
        assert "min_batch_size" in result


@pytest.mark.asyncio
class TestRemoveRootFolder:
    """Test remove_root_folder endpoint."""

    async def test_remove_root_folder_success(self, mock_db_manager, db_manager):
        """Test removing root folder successfully."""
        # Insert test settings with multiple roots
        _update_config_in_db(db_manager, "roots", ["/path1", "/path2", "/path3"])

        result = await remove_root_folder(1)

        assert "message" in result
        assert result["removed_root"] == "/path2"
        assert len(result["remaining_roots"]) == 2
        assert "/path2" not in result["remaining_roots"]

        # Verify in database
        config = _get_config_from_db(db_manager)
        assert len(config["roots"]) == 2

    async def test_remove_root_folder_first_index(self, mock_db_manager, db_manager):
        """Test removing first root folder."""
        _update_config_in_db(db_manager, "roots", ["/path1", "/path2"])

        result = await remove_root_folder(0)

        assert result["removed_root"] == "/path1"
        assert result["remaining_roots"] == ["/path2"]

    async def test_remove_root_folder_last_index(self, mock_db_manager, db_manager):
        """Test removing last root folder."""
        _update_config_in_db(db_manager, "roots", ["/path1", "/path2"])

        result = await remove_root_folder(1)

        assert result["removed_root"] == "/path2"
        assert result["remaining_roots"] == ["/path1"]

    async def test_remove_root_folder_invalid_index_negative(
        self, mock_db_manager, db_manager
    ):
        """Test removing root folder with negative index."""
        _update_config_in_db(db_manager, "roots", ["/path1", "/path2"])

        with pytest.raises(HTTPException) as exc_info:
            await remove_root_folder(-1)

        assert exc_info.value.status_code == status.HTTP_404_NOT_FOUND
        assert "not found" in exc_info.value.detail

    async def test_remove_root_folder_invalid_index_too_large(
        self, mock_db_manager, db_manager
    ):
        """Test removing root folder with index too large."""
        _update_config_in_db(db_manager, "roots", ["/path1"])

        with pytest.raises(HTTPException) as exc_info:
            await remove_root_folder(5)

        assert exc_info.value.status_code == status.HTTP_404_NOT_FOUND

    async def test_remove_root_folder_database_error(self, mock_db_manager, db_manager):
        """Test handling database error when removing root folder."""

        # First set some roots so the index is valid
        _update_config_in_db(db_manager, "roots", ["/path1", "/path2"])

        # Now mock execute_update to raise an exception
        original_execute_update = db_manager.execute_update

        def mock_execute_update(query, params):
            error_msg = "Database error"
            raise Exception(error_msg)

        db_manager.execute_update = mock_execute_update

        # When database error occurs during update, we get a 500 error
        with pytest.raises(HTTPException) as exc_info:
            await remove_root_folder(0)

        assert exc_info.value.status_code == status.HTTP_500_INTERNAL_SERVER_ERROR
        assert "Failed to remove root folder" in exc_info.value.detail


@pytest.mark.asyncio
class TestResetConfiguration:
    """Test reset_configuration endpoint."""

    async def test_reset_configuration_success(self, mock_db_manager, db_manager):
        """Test resetting configuration successfully."""
        # Set some custom values first
        _update_config_in_db(db_manager, "roots", ["/custom/path"])
        _update_config_in_db(db_manager, "face_search_enabled", value=True)
        _update_config_in_db(db_manager, "batch_size", 200)

        result = await reset_configuration()

        assert "message" in result
        assert "configuration" in result
        # reset_configuration sets roots to empty list []
        assert result["configuration"]["roots"] == []
        assert result["configuration"]["face_search_enabled"] is False
        assert result["configuration"]["thumbnail_size"] == "medium"

        # Verify in database - after reset, _get_config_from_db may return default roots
        config = _get_config_from_db(db_manager)
        # roots should be a list (could be empty or default photo roots)
        assert isinstance(config["roots"], list)
        assert config["face_search_enabled"] is False

    async def test_reset_configuration_database_error(
        self, mock_db_manager, db_manager
    ):
        """Test handling database error during reset."""

        # Mock execute_update to raise an exception
        def mock_execute_update(query, params):
            error_msg = "Database error"
            raise Exception(error_msg)

        db_manager.execute_update = mock_execute_update

        with pytest.raises(HTTPException) as exc_info:
            await reset_configuration()

        assert exc_info.value.status_code == status.HTTP_500_INTERNAL_SERVER_ERROR
        assert "Failed to reset configuration" in exc_info.value.detail<|MERGE_RESOLUTION|>--- conflicted
+++ resolved
@@ -60,10 +60,6 @@
         """Test creating ConfigurationResponse."""
         response = ConfigurationResponse(
             roots=["/path/to/photos"],
-<<<<<<< HEAD
-            ocr_languages=["eng", "tam"],
-=======
->>>>>>> 3cc24e08
             face_search_enabled=True,
             semantic_search_enabled=True,
             batch_size=50,
@@ -72,10 +68,6 @@
         )
 
         assert response.roots == ["/path/to/photos"]
-<<<<<<< HEAD
-        assert response.ocr_languages == ["eng", "tam"]
-=======
->>>>>>> 3cc24e08
         assert response.face_search_enabled is True
         assert response.semantic_search_enabled is True
         assert response.batch_size == 50
@@ -162,27 +154,6 @@
         assert request.semantic_search_enabled is None
         assert request.batch_size == 75
 
-<<<<<<< HEAD
-    @pytest.mark.skip(reason="UpdateConfigRequest doesn't have ocr_languages field")
-    def test_ocr_languages_validation_valid(self):
-        """Test OCR languages validation with valid languages."""
-        request = UpdateConfigRequest(ocr_languages=["eng", "tam"])
-        assert request.ocr_languages == ["eng", "tam"]
-
-    @pytest.mark.skip(reason="UpdateConfigRequest doesn't have ocr_languages field")
-    def test_ocr_languages_validation_invalid(self):
-        """Test OCR languages validation rejects invalid language."""
-        with pytest.raises(ValueError, match="Unsupported OCR language"):
-            UpdateConfigRequest(ocr_languages=["eng", "invalid"])
-
-    @pytest.mark.skip(reason="UpdateConfigRequest doesn't have ocr_languages field")
-    def test_ocr_languages_validation_none_allowed(self):
-        """Test OCR languages validation allows None."""
-        request = UpdateConfigRequest(ocr_languages=None)
-        assert request.ocr_languages is None
-
-=======
->>>>>>> 3cc24e08
     def test_batch_size_validation_minimum(self):
         """Test batch_size validation enforces minimum."""
         with pytest.raises(ValueError):
