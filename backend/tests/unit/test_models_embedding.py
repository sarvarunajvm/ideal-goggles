--- conflicted
+++ resolved
@@ -8,32 +8,21 @@
 from src.models.embedding import Embedding, EmbeddingStats
 
 
-def create_test_vector(size=512):
-    """Create a normalized test vector of given size."""
-    vec = np.random.rand(size).astype(np.float32)
-    # Normalize the vector
-    norm = np.linalg.norm(vec)
-    if norm > 0:
-        vec = vec / norm
-    return vec
-
-
 class TestEmbeddingModel:
     """Test Embedding model functionality."""
 
     def test_embedding_creation_with_valid_data(self):
         """Test creating an Embedding with valid data."""
-        vector = create_test_vector(512)
         embedding = Embedding(
             file_id=1,
-            clip_vector=vector,
+            clip_vector=np.array([0.1, 0.2, 0.3], dtype=np.float32),
             embedding_model="clip-vit-b32",
             processed_at=1640995200.0,
         )
 
         assert embedding.file_id == 1
         # Vector is auto-normalized in __post_init__
-        assert embedding.clip_vector.shape == (512,)
+        assert embedding.clip_vector.shape == (3,)
         assert embedding.embedding_model == "clip-vit-b32"
         assert embedding.processed_at == 1640995200.0
 
@@ -321,13 +310,8 @@
 
     def test_from_db_row(self):
         """Test creating Embedding from database row."""
-<<<<<<< HEAD
-        # Use a normalized 512-dimensional vector
-        vector = create_test_vector(512)
-=======
         # Use a normalized 512-dimensional vector since post_init normalizes
         vector = np.array([0.6, 0.8] + [0.0] * 510, dtype=np.float32)
->>>>>>> 3cc24e08
         blob = Embedding._numpy_to_blob(vector)
 
         row = {
@@ -347,11 +331,7 @@
 
     def test_to_db_params(self):
         """Test converting to database parameters."""
-<<<<<<< HEAD
-        vector = create_test_vector(512)
-=======
         vector = np.array([0.1, 0.2, 0.3] + [0.1] * 509, dtype=np.float32)
->>>>>>> 3cc24e08
         embedding = Embedding(
             file_id=1,
             clip_vector=vector,
@@ -515,42 +495,28 @@
 
     def test_is_normalized(self):
         """Test is_normalized method."""
-        # Create a already normalized vector (512D for proper validation)
-        vector = create_test_vector(512)
-        embedding = Embedding(file_id=1, clip_vector=vector, embedding_model="test")
-
-<<<<<<< HEAD
-        # Should remain normalized (use == not is for numpy.bool_)
-        assert embedding.is_normalized() == True
-=======
+        # Create a already normalized vector
+        vector = np.array([1.0, 0.0, 0.0], dtype=np.float32)
+        embedding = Embedding(file_id=1, clip_vector=vector, embedding_model="test")
+
         # Should remain normalized
         assert embedding.is_normalized()
->>>>>>> 3cc24e08
 
     def test_normalize(self):
         """Test normalize method."""
         # Create embedding WITHOUT going through __init__ to avoid auto-normalization
         embedding = Embedding.__new__(Embedding)
         embedding.file_id = 1
-        # Use a 512D vector that's not normalized
-        vector = np.random.rand(512).astype(np.float32) * 10.0  # Not normalized
-        embedding.clip_vector = vector
+        embedding.clip_vector = np.array([3.0, 4.0, 0.0], dtype=np.float32)
         embedding.embedding_model = "test"
         embedding.processed_at = 1640995200.0
 
         # Manually normalize
         embedding.normalize()
 
-<<<<<<< HEAD
-        # Check it's normalized (use == not is for numpy.bool_)
-        assert embedding.is_normalized() == True
-        # Check the norm is 1.0
-        assert np.linalg.norm(embedding.clip_vector) == pytest.approx(1.0)
-=======
         assert embedding.is_normalized()
         assert embedding.clip_vector[0] == pytest.approx(0.6)
         assert embedding.clip_vector[1] == pytest.approx(0.8)
->>>>>>> 3cc24e08
 
     def test_get_vector_stats(self):
         """Test get_vector_stats method."""
@@ -569,11 +535,7 @@
 
     def test_numpy_to_blob(self):
         """Test _numpy_to_blob method."""
-<<<<<<< HEAD
-        vector = create_test_vector(512)
-=======
         vector = np.array([0.1, 0.2, 0.3] + [0.1] * 509, dtype=np.float32)
->>>>>>> 3cc24e08
         blob = Embedding._numpy_to_blob(vector)
 
         assert isinstance(blob, bytes)
@@ -581,11 +543,7 @@
 
     def test_blob_to_numpy(self):
         """Test _blob_to_numpy method."""
-<<<<<<< HEAD
-        original = create_test_vector(512)
-=======
         original = np.array([0.1, 0.2, 0.3] + [0.1] * 509, dtype=np.float32)
->>>>>>> 3cc24e08
         blob = Embedding._numpy_to_blob(original)
         restored = Embedding._blob_to_numpy(blob)
 
@@ -598,26 +556,24 @@
 
     def test_blob_to_numpy_wrong_size(self):
         """Test _blob_to_numpy with wrong size."""
-        # Create blob with wrong size (should be 2048 bytes for 512 floats)
-        blob = b"x" * 100  # Too short
+        import struct
+
+        # Create blob with dimension 3 but only 2 floats
+        blob = struct.pack("<I", 3)  # Says dimension is 3
+        blob += struct.pack("<ff", 0.1, 0.2)  # But only 2 floats
 
         with pytest.raises(ValueError, match="Invalid blob size"):
             Embedding._blob_to_numpy(blob)
 
     def test_blob_to_numpy_dimension_mismatch(self):
         """Test _blob_to_numpy with dimension mismatch."""
-        # Create blob with wrong size (not 2048 bytes)
-        blob = b"x" * 16  # Wrong size, not 2048
-
-<<<<<<< HEAD
-        # This should raise ValueError for wrong blob size
-=======
+        import struct
+
         # Create blob with wrong size (not 512 floats)
         # Create blob with only 4 floats (16 bytes) instead of 512
         blob = struct.pack("<ffff", 0.1, 0.2, 0.3, 0.4)
 
         # This should raise ValueError for invalid blob size
->>>>>>> 3cc24e08
         with pytest.raises(ValueError, match="Invalid blob size"):
             Embedding._blob_to_numpy(blob)
 
